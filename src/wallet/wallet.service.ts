import { Global, Injectable, OnModuleInit } from '@nestjs/common';
import { join } from 'path';
import { LoggerOptions } from 'pino';
import { Worker, MessagePort, MessageChannel } from 'worker_threads';
import { ConfigService } from 'src/config/config.service';
import { LoggerService, STATUS_LOG_INTERVAL } from 'src/logger/logger.service';
<<<<<<< HEAD
import { WalletServiceRoutingMessage, WalletTransactionRequestMessage } from './wallet.types';
=======
import { WALLET_WORKER_CRASHED_MESSAGE_ID, WalletCrashedMessage, WalletMessageType, WalletPortData, WalletServiceRoutingData } from './wallet.types';
>>>>>>> 4d71015c
import { Wallet } from 'ethers';
import { tryErrorToString } from 'src/common/utils';

export const WALLET_WORKER_CRASHED_MESSAGE_ID = -1;

const DEFAULT_WALLET_RETRY_INTERVAL = 30000;
const DEFAULT_WALLET_PROCESSING_INTERVAL = 100;
const DEFAULT_WALLET_MAX_TRIES = 3;
const DEFAULT_WALLET_MAX_PENDING_TRANSACTIONS = 50;
const DEFAULT_WALLET_CONFIRMATIONS = 1;
const DEFAULT_WALLET_CONFIRMATION_TIMEOUT = 60000;
const DEFAULT_WALLET_BALANCE_UPDATE_INTERVAL = 50;

interface DefaultWalletWorkerData {
    retryInterval: number;
    processingInterval: number;
    maxTries: number;
    maxPendingTransactions: number;
    confirmations: number;
    confirmationTimeout: number;
    lowBalanceWarning: bigint | undefined;
    balanceUpdateInterval: number;
    maxFeePerGas?: bigint;
    maxAllowedPriorityFeePerGas?: bigint;
    maxPriorityFeeAdjustmentFactor?: number;
    maxAllowedGasPrice?: bigint;
    gasPriceAdjustmentFactor?: number;
    priorityAdjustmentFactor?: number;
}

export interface WalletWorkerData {
    chainId: string,
    chainName: string,
    rpc: string,
    retryInterval: number;
    processingInterval: number;
    maxTries: number;
    maxPendingTransactions: number;
    confirmations: number;
    confirmationTimeout: number;
    privateKey: string;
    lowBalanceWarning: bigint | undefined;
    balanceUpdateInterval: number;
    maxFeePerGas?: bigint;
    maxAllowedPriorityFeePerGas?: bigint;
    maxPriorityFeeAdjustmentFactor?: number;
    maxAllowedGasPrice?: bigint;
    gasPriceAdjustmentFactor?: number;
    priorityAdjustmentFactor?: number;
    loggerOptions: LoggerOptions;

}

interface PortDescription {
    chainId: string;
    port: MessagePort;
}

@Global()
@Injectable()
export class WalletService implements OnModuleInit {
    private readonly defaultWorkerConfig: DefaultWalletWorkerData;

    private workers: Record<string, Worker | null> = {};
    private portsCount = 0;
<<<<<<< HEAD
    private readonly ports: Record<number, PortDescription> = {};

    private readonly queuedRequests: Record<string, WalletServiceRoutingMessage[]> = {};
=======
    private readonly ports: Record<number, MessagePort> = {};

    private readonly queuedMessages: Record<string, WalletServiceRoutingData[]> = {};
>>>>>>> 4d71015c

    readonly publicKey: Promise<string>;

    constructor(
        private readonly configService: ConfigService,
        private readonly loggerService: LoggerService,
    ) {
        this.defaultWorkerConfig = this.loadDefaultWorkerConfig();
<<<<<<< HEAD
        this.publicKey = (new Wallet(this.configService.globalConfig.privateKey)).address;
=======
        this.publicKey = this.loadPublicKey();
>>>>>>> 4d71015c
    }

    async onModuleInit() {
        this.loggerService.info(`Starting Wallets on all chains...`);

        await this.initializeWorkers();

        this.initiateIntervalStatusLog();
    }

    private async loadPublicKey(): Promise<string> {
        return (new Wallet(await this.configService.globalConfig.privateKey)).address;
    }

    private async initializeWorkers(): Promise<void> {

        for (const [chainId,] of this.configService.chainsConfig) {
<<<<<<< HEAD
            this.spawnWorker(chainId);
=======
            await this.spawnWorker(chainId);
>>>>>>> 4d71015c
        }

        // Add a small delay to wait for the workers to be initialized
        //TODO the following should not be delay-based.
        //TODO is this required?
        await new Promise((r) => setTimeout(r, 5000));
    }

    private loadDefaultWorkerConfig(): DefaultWalletWorkerData {
        const globalWalletConfig = this.configService.globalConfig.wallet;

        const retryInterval = globalWalletConfig.retryInterval ?? DEFAULT_WALLET_RETRY_INTERVAL;
        const processingInterval = globalWalletConfig.processingInterval ?? DEFAULT_WALLET_PROCESSING_INTERVAL;
        const maxTries = globalWalletConfig.maxTries ?? DEFAULT_WALLET_MAX_TRIES;
        const maxPendingTransactions = globalWalletConfig.maxPendingTransactions ?? DEFAULT_WALLET_MAX_PENDING_TRANSACTIONS;
        const confirmations = globalWalletConfig.confirmations ?? DEFAULT_WALLET_CONFIRMATIONS;
        const confirmationTimeout = globalWalletConfig.confirmationTimeout ?? DEFAULT_WALLET_CONFIRMATION_TIMEOUT;
        const lowBalanceWarning = globalWalletConfig.lowGasBalanceWarning;
        const balanceUpdateInterval = globalWalletConfig.gasBalanceUpdateInterval ?? DEFAULT_WALLET_BALANCE_UPDATE_INTERVAL;

        const maxFeePerGas = globalWalletConfig.maxFeePerGas;
        const maxAllowedPriorityFeePerGas = globalWalletConfig.maxAllowedPriorityFeePerGas;
        const maxPriorityFeeAdjustmentFactor = globalWalletConfig.maxPriorityFeeAdjustmentFactor;
        const maxAllowedGasPrice = globalWalletConfig.maxAllowedGasPrice;
        const gasPriceAdjustmentFactor = globalWalletConfig.gasPriceAdjustmentFactor;
        const priorityAdjustmentFactor = globalWalletConfig.priorityAdjustmentFactor;

        return {
            retryInterval,
            processingInterval,
            maxTries,
            maxPendingTransactions,
            confirmations,
            confirmationTimeout,
            lowBalanceWarning,
            balanceUpdateInterval,
            maxFeePerGas,
            maxAllowedPriorityFeePerGas,
            maxPriorityFeeAdjustmentFactor,
            maxAllowedGasPrice,
            gasPriceAdjustmentFactor,
            priorityAdjustmentFactor,
        }
    }

    private async loadWorkerConfig(
        chainId: string,
<<<<<<< HEAD
    ): WalletWorkerData {
=======
    ): Promise<WalletWorkerData> {

        const defaultConfig = this.defaultWorkerConfig;
>>>>>>> 4d71015c

        const defaultConfig = this.defaultWorkerConfig;

        const chainConfig = this.configService.chainsConfig.get(chainId);
        if (chainConfig == undefined) {
            throw new Error(`Unable to load config for chain ${chainId}`);
        }

        const chainWalletConfig = chainConfig.wallet;
        return {
            chainId,
            chainName: chainConfig.name,
            rpc: chainWalletConfig.rpc ?? chainConfig.rpc,

            retryInterval: chainWalletConfig.retryInterval ?? defaultConfig.retryInterval,
            processingInterval:
                chainWalletConfig.processingInterval ??
                defaultConfig.processingInterval,
            maxTries: chainWalletConfig.maxTries ?? defaultConfig.maxTries,
            maxPendingTransactions:
                chainWalletConfig.maxPendingTransactions
                ?? defaultConfig.maxPendingTransactions,
            confirmations: chainWalletConfig.confirmations ?? defaultConfig.confirmations,
            confirmationTimeout:
                chainWalletConfig.confirmationTimeout ??
                defaultConfig.confirmationTimeout,
            lowBalanceWarning:
                chainWalletConfig.lowGasBalanceWarning ??
                defaultConfig.lowBalanceWarning,
            balanceUpdateInterval:
                chainWalletConfig.gasBalanceUpdateInterval ??
                defaultConfig.balanceUpdateInterval,

            privateKey: await this.configService.globalConfig.privateKey,

            maxFeePerGas:
                chainWalletConfig.maxFeePerGas ??
                defaultConfig.maxFeePerGas,

            maxPriorityFeeAdjustmentFactor:
                chainWalletConfig.maxPriorityFeeAdjustmentFactor ??
                defaultConfig.maxPriorityFeeAdjustmentFactor,

            maxAllowedPriorityFeePerGas:
                chainWalletConfig.maxAllowedPriorityFeePerGas ??
                defaultConfig.maxAllowedPriorityFeePerGas,

            gasPriceAdjustmentFactor:
                chainWalletConfig.gasPriceAdjustmentFactor ??
                defaultConfig.gasPriceAdjustmentFactor,

            maxAllowedGasPrice:
                chainWalletConfig.maxAllowedGasPrice ??
                defaultConfig.maxAllowedGasPrice,

            priorityAdjustmentFactor:
                chainWalletConfig.priorityAdjustmentFactor ??
                defaultConfig.priorityAdjustmentFactor,

            loggerOptions: this.loggerService.loggerOptions
        };
    }

<<<<<<< HEAD
    private spawnWorker(
        chainId: string
    ): void {
        const workerData = this.loadWorkerConfig(chainId);
=======
    private async spawnWorker(
        chainId: string
    ): Promise<void> {
        const workerData = await this.loadWorkerConfig(chainId);
>>>>>>> 4d71015c
        this.loggerService.info(
            {
                chainId,
                workerData,
            },
            `Spawning wallet worker.`
        );

        const worker = new Worker(join(__dirname, 'wallet.worker.js'), {
            workerData
        });
        this.workers[chainId] = worker;

        worker.on('error', (error) =>
            this.loggerService.error(
                { error: tryErrorToString(error), chainId },
                `Error on wallet worker.`,
            ),
        );

        worker.on('exit', (exitCode) => {
            this.workers[chainId] = null;
            this.loggerService.error(
                { exitCode, chainId },
                `Wallet worker exited.`,
            );

            this.abortPendingRequests(chainId);
            this.spawnWorker(chainId);
            this.recoverQueuedMessages(chainId);
        });

<<<<<<< HEAD
        worker.on('message', (message: WalletServiceRoutingMessage) => {
            const portDescription = this.ports[message.portId];
            if (portDescription == undefined) {
                this.loggerService.error(
                    message,
=======
        worker.on('message', (routingData: WalletServiceRoutingData) => {
            const port = this.ports[routingData.portId];
            if (port == undefined) {
                this.loggerService.error(
                    { routingData },
>>>>>>> 4d71015c
                    `Unable to route transaction response on wallet: port id not found.`
                );
                return;
            }

<<<<<<< HEAD
            portDescription.port.postMessage(message.data);
=======
            const portData: WalletPortData = {
                chainId,
                messageId: routingData.messageId,
                message: routingData.message,
            };

            port.postMessage(portData);
>>>>>>> 4d71015c
        });
    }

    private initiateIntervalStatusLog(): void {
        const logStatus = () => {
            const activeWorkers = [];
            const inactiveWorkers = [];
            for (const chainId of Object.keys(this.workers)) {
                if (this.workers[chainId] != null) activeWorkers.push(chainId);
                else inactiveWorkers.push(chainId);
            }
            const status = {
                activeWorkers,
                inactiveWorkers,
            };
            this.loggerService.info(status, 'Wallet workers status.');
        };
        setInterval(logStatus, STATUS_LOG_INTERVAL);
    }

<<<<<<< HEAD
    async attachToWallet(chainId: string): Promise<MessagePort> {
        
        const portId = this.portsCount++;

        const { port1, port2 } = new MessageChannel();

        port1.on('message', (message: WalletTransactionRequestMessage) => {
            this.handleTransactionRequestMessage(
                chainId,
                portId,
                message,
            );
        });

        this.ports[portId] = {
            chainId,
            port: port1,
        };
=======
    async attachToWallet(): Promise<MessagePort> {
        
        const portId = this.portsCount++;

        const { port1, port2 } = new MessageChannel();

        port1.on('message', (portData: WalletPortData) => {
            this.handleWalletPortData(
                portId,
                portData,
            );
        });

        this.ports[portId] = port1;
>>>>>>> 4d71015c

        return port2;
    }

<<<<<<< HEAD
    private handleTransactionRequestMessage(
        chainId: string,
        portId: number,
        message: WalletTransactionRequestMessage
    ): void {
        const worker = this.workers[chainId];

        const routingMessage: WalletServiceRoutingMessage = {
            portId,
            data: message
=======
    private handleWalletPortData(
        portId: number,
        portData: WalletPortData,
    ): void {
        const chainId = portData.chainId;
        const worker = this.workers[chainId];

        const routingData: WalletServiceRoutingData = {
            portId,
            messageId: portData.messageId,
            message: portData.message,
>>>>>>> 4d71015c
        };

        if (worker == undefined) {
            this.loggerService.warn(
                {
                    chainId,
                    portId,
<<<<<<< HEAD
                    message
                },
                `Wallet does not exist for the requested chain. Queueing message.`
            );

            if (!(chainId in this.queuedRequests)) {
                this.queuedRequests[chainId] = [];
            }
            this.queuedRequests[chainId]!.push(routingMessage);
        } else {
            worker.postMessage(routingMessage);
        }
    }

    private abortPendingRequests(
        chainId: string,
    ): void {
        for (const portDescription of Object.values(this.ports)) {
            if (portDescription.chainId === chainId) {
                portDescription.port.postMessage({
                    messageId: WALLET_WORKER_CRASHED_MESSAGE_ID
                });
            }
        }
    }

    private recoverQueuedMessages(
        chainId: string,
    ): void {
        const queuedRequests = this.queuedRequests[chainId] ?? [];
        this.queuedRequests[chainId] = [];
=======
                    message: portData.message
                },
                `Wallet does not exist for the requested chain. Queueing message.`
            );

            if (!(chainId in this.queuedMessages)) {
                this.queuedMessages[chainId] = [];
            }
            this.queuedMessages[chainId]!.push(routingData);
        } else {
            worker.postMessage(routingData);
        }
    }

    private abortPendingRequests(
        chainId: string,
    ): void {
        const message: WalletCrashedMessage = {
            type: WalletMessageType.WalletCrashed,
        };

        const walletCrashBroadcast: WalletPortData = {
            chainId,
            messageId: WALLET_WORKER_CRASHED_MESSAGE_ID,
            message,
        }

        for (const port of Object.values(this.ports)) {
            port.postMessage(walletCrashBroadcast);
        }
    }

    private recoverQueuedMessages(
        chainId: string,
    ): void {
        const queuedMessages = this.queuedMessages[chainId] ?? [];
        this.queuedMessages[chainId] = [];
>>>>>>> 4d71015c

        this.loggerService.info(
            {
                chainId,
<<<<<<< HEAD
                count: queuedRequests.length,
=======
                count: queuedMessages.length,
>>>>>>> 4d71015c
            },
            `Recovering queued wallet requests.`
        );

<<<<<<< HEAD
        for (const request of queuedRequests) {
            this.handleTransactionRequestMessage(
                chainId,
                request.portId,
                request.data,
=======
        for (const queuedMessage of queuedMessages) {
            this.handleWalletPortData(
                queuedMessage.portId,
                {
                    chainId,
                    messageId: queuedMessage.messageId,
                    message: queuedMessage.message,
                },
>>>>>>> 4d71015c
            );
        }
    }
}<|MERGE_RESOLUTION|>--- conflicted
+++ resolved
@@ -4,15 +4,9 @@
 import { Worker, MessagePort, MessageChannel } from 'worker_threads';
 import { ConfigService } from 'src/config/config.service';
 import { LoggerService, STATUS_LOG_INTERVAL } from 'src/logger/logger.service';
-<<<<<<< HEAD
-import { WalletServiceRoutingMessage, WalletTransactionRequestMessage } from './wallet.types';
-=======
 import { WALLET_WORKER_CRASHED_MESSAGE_ID, WalletCrashedMessage, WalletMessageType, WalletPortData, WalletServiceRoutingData } from './wallet.types';
->>>>>>> 4d71015c
 import { Wallet } from 'ethers';
 import { tryErrorToString } from 'src/common/utils';
-
-export const WALLET_WORKER_CRASHED_MESSAGE_ID = -1;
 
 const DEFAULT_WALLET_RETRY_INTERVAL = 30000;
 const DEFAULT_WALLET_PROCESSING_INTERVAL = 100;
@@ -62,11 +56,6 @@
 
 }
 
-interface PortDescription {
-    chainId: string;
-    port: MessagePort;
-}
-
 @Global()
 @Injectable()
 export class WalletService implements OnModuleInit {
@@ -74,15 +63,9 @@
 
     private workers: Record<string, Worker | null> = {};
     private portsCount = 0;
-<<<<<<< HEAD
-    private readonly ports: Record<number, PortDescription> = {};
-
-    private readonly queuedRequests: Record<string, WalletServiceRoutingMessage[]> = {};
-=======
     private readonly ports: Record<number, MessagePort> = {};
 
     private readonly queuedMessages: Record<string, WalletServiceRoutingData[]> = {};
->>>>>>> 4d71015c
 
     readonly publicKey: Promise<string>;
 
@@ -91,11 +74,7 @@
         private readonly loggerService: LoggerService,
     ) {
         this.defaultWorkerConfig = this.loadDefaultWorkerConfig();
-<<<<<<< HEAD
-        this.publicKey = (new Wallet(this.configService.globalConfig.privateKey)).address;
-=======
         this.publicKey = this.loadPublicKey();
->>>>>>> 4d71015c
     }
 
     async onModuleInit() {
@@ -113,11 +92,7 @@
     private async initializeWorkers(): Promise<void> {
 
         for (const [chainId,] of this.configService.chainsConfig) {
-<<<<<<< HEAD
-            this.spawnWorker(chainId);
-=======
             await this.spawnWorker(chainId);
->>>>>>> 4d71015c
         }
 
         // Add a small delay to wait for the workers to be initialized
@@ -165,13 +140,7 @@
 
     private async loadWorkerConfig(
         chainId: string,
-<<<<<<< HEAD
-    ): WalletWorkerData {
-=======
     ): Promise<WalletWorkerData> {
-
-        const defaultConfig = this.defaultWorkerConfig;
->>>>>>> 4d71015c
 
         const defaultConfig = this.defaultWorkerConfig;
 
@@ -235,17 +204,10 @@
         };
     }
 
-<<<<<<< HEAD
-    private spawnWorker(
-        chainId: string
-    ): void {
-        const workerData = this.loadWorkerConfig(chainId);
-=======
     private async spawnWorker(
         chainId: string
     ): Promise<void> {
         const workerData = await this.loadWorkerConfig(chainId);
->>>>>>> 4d71015c
         this.loggerService.info(
             {
                 chainId,
@@ -278,27 +240,16 @@
             this.recoverQueuedMessages(chainId);
         });
 
-<<<<<<< HEAD
-        worker.on('message', (message: WalletServiceRoutingMessage) => {
-            const portDescription = this.ports[message.portId];
-            if (portDescription == undefined) {
-                this.loggerService.error(
-                    message,
-=======
         worker.on('message', (routingData: WalletServiceRoutingData) => {
             const port = this.ports[routingData.portId];
             if (port == undefined) {
                 this.loggerService.error(
                     { routingData },
->>>>>>> 4d71015c
                     `Unable to route transaction response on wallet: port id not found.`
                 );
                 return;
             }
 
-<<<<<<< HEAD
-            portDescription.port.postMessage(message.data);
-=======
             const portData: WalletPortData = {
                 chainId,
                 messageId: routingData.messageId,
@@ -306,7 +257,6 @@
             };
 
             port.postMessage(portData);
->>>>>>> 4d71015c
         });
     }
 
@@ -327,26 +277,6 @@
         setInterval(logStatus, STATUS_LOG_INTERVAL);
     }
 
-<<<<<<< HEAD
-    async attachToWallet(chainId: string): Promise<MessagePort> {
-        
-        const portId = this.portsCount++;
-
-        const { port1, port2 } = new MessageChannel();
-
-        port1.on('message', (message: WalletTransactionRequestMessage) => {
-            this.handleTransactionRequestMessage(
-                chainId,
-                portId,
-                message,
-            );
-        });
-
-        this.ports[portId] = {
-            chainId,
-            port: port1,
-        };
-=======
     async attachToWallet(): Promise<MessagePort> {
         
         const portId = this.portsCount++;
@@ -361,23 +291,10 @@
         });
 
         this.ports[portId] = port1;
->>>>>>> 4d71015c
 
         return port2;
     }
 
-<<<<<<< HEAD
-    private handleTransactionRequestMessage(
-        chainId: string,
-        portId: number,
-        message: WalletTransactionRequestMessage
-    ): void {
-        const worker = this.workers[chainId];
-
-        const routingMessage: WalletServiceRoutingMessage = {
-            portId,
-            data: message
-=======
     private handleWalletPortData(
         portId: number,
         portData: WalletPortData,
@@ -389,7 +306,6 @@
             portId,
             messageId: portData.messageId,
             message: portData.message,
->>>>>>> 4d71015c
         };
 
         if (worker == undefined) {
@@ -397,39 +313,6 @@
                 {
                     chainId,
                     portId,
-<<<<<<< HEAD
-                    message
-                },
-                `Wallet does not exist for the requested chain. Queueing message.`
-            );
-
-            if (!(chainId in this.queuedRequests)) {
-                this.queuedRequests[chainId] = [];
-            }
-            this.queuedRequests[chainId]!.push(routingMessage);
-        } else {
-            worker.postMessage(routingMessage);
-        }
-    }
-
-    private abortPendingRequests(
-        chainId: string,
-    ): void {
-        for (const portDescription of Object.values(this.ports)) {
-            if (portDescription.chainId === chainId) {
-                portDescription.port.postMessage({
-                    messageId: WALLET_WORKER_CRASHED_MESSAGE_ID
-                });
-            }
-        }
-    }
-
-    private recoverQueuedMessages(
-        chainId: string,
-    ): void {
-        const queuedRequests = this.queuedRequests[chainId] ?? [];
-        this.queuedRequests[chainId] = [];
-=======
                     message: portData.message
                 },
                 `Wallet does not exist for the requested chain. Queueing message.`
@@ -467,27 +350,15 @@
     ): void {
         const queuedMessages = this.queuedMessages[chainId] ?? [];
         this.queuedMessages[chainId] = [];
->>>>>>> 4d71015c
 
         this.loggerService.info(
             {
                 chainId,
-<<<<<<< HEAD
-                count: queuedRequests.length,
-=======
                 count: queuedMessages.length,
->>>>>>> 4d71015c
             },
             `Recovering queued wallet requests.`
         );
 
-<<<<<<< HEAD
-        for (const request of queuedRequests) {
-            this.handleTransactionRequestMessage(
-                chainId,
-                request.portId,
-                request.data,
-=======
         for (const queuedMessage of queuedMessages) {
             this.handleWalletPortData(
                 queuedMessage.portId,
@@ -496,7 +367,6 @@
                     messageId: queuedMessage.messageId,
                     message: queuedMessage.message,
                 },
->>>>>>> 4d71015c
             );
         }
     }
