# Global Underwriter configuration
global:
  # ! The 'privateKey' of the account that will be submitting the underwrites is by default
  # ! loaded from the environment variable 'UNDERWRITER_PRIVATE_KEY'. Alternatively, the privateKey
  # ! may be specified here (not recommended).
  # privateKey: ''
  # ! Optionally, custom privateKey loaders may be implemented and specified (NOTE: the 'env' 
  # ! loader is used if no privateKey configuration is specified):
  # privateKey:
  #   loader: 'env'                     # The privateKey loader name (must match the implementation on src/config/privateKeyLoaders/<loader>.ts).
  #   customLoaderConfig: ''            # Custom loader configs may be specified.

  logLevel: 'info'

  monitor:
    blockDelay:
      5 # Delay with which to process the chain blocks (on top of the relayer's
      # blockDelay). Use this to prevent handling blocks that eventually reorg.
    retryInterval: 5000 # Time to wait before retrying connection with the relayer's monitor

  listener:
    maxBlocks: 1000 # Maximum number of blocks to query in a single call

  underwriter:
    enabled:
      true # Defaults to 'true' if the key is missing. Disabling the underwriter
      # can be used to only handle past underwrites' expiries.
    retryInterval: 30000 # Time to wait before retrying an underwrite
    maxTries: 3 # Maximum tries for an underwrite
    maxPendingTransactions: 50 # Maximum number of orders within the 'underwrite' pipeline
    minRelayDeadlineDuration: # Minimum time specified on the message relay incentive 'deadline'
      86400000 # (prevent underwriting a packet with too short of a deadline.)
    underwriteDelay:
      500 # Time to wait before start processing an underwrite (used to allow
      # the relayer to process any relevant related data).
    maxUnderwriteDelay:
      300000 # Maximum time before which to evaluate the underwrite (since the
      # orignal swap is executed.)
    maxSubmissionDelay: 300000 # Maximum time for the wallet to submit the 'underwrite' transaction.

    allowanceBuffer:
      0.05 # Extra buffer allowed on top of the calculated required funds for
      # performing an underwrite.

<<<<<<< HEAD
    maxUnderwriteAllowed: '10000000000000000000' # Maximum tokens to risk on a single underwrite
    minUnderwriteReward: '100000000000' # Minimum acceptable token reward for an underwrite
=======
    maxUnderwriteAllowed: 500           # Maximum underwrite value (EXCLUDING THE COLLATERAL).
                                        # In the 'pricingDenomination' specified on the Relayer.
    minUnderwriteReward: 0.5            # Minimum underwrite reward desired. 
                                        # In the 'pricingDenomination' specified on the Relayer.
    relativeMinUnderwriteReward: 0.1    # Minimum relative underwrite reward desired (w.r.t. the
                                        # underwrite amount plus the tx cost).
    profitabilityFactor: 1.0            # Profitiability evaluation adjustment factor. A larger
                                        # factor implies a larger profitability guarantee.

>>>>>>> 4d71015c
    lowTokenBalanceWarning: '1000000000000000000' # Token balance below which a 'low balance' warning is emitted.
    tokenBalanceUpdateInterval:
      50 # Number of transactions after which to update the
      # Underwriter token balance from the rpc.

    relayDeliveryCosts:                  # Average swap delivery costs for underwritten swaps. Used to estimate underwrites profitability
      gasUsage: '21000'                  # The gas used.
      # gasObserved: '21000'             # The gas observed by the escrow contract.
      # fee: '0'                         # The fee taken on transaction submission (relevant for L2 chains.)
      # value: '0'                       # The value sent to the escrow as payment (e.g. to execute the return 'ack' cross-chain message).

    # ! The following setting is here for illustrative purposes, but it MUST ALWAYS be applied on
    # ! a per-chain basis as it is CRITICAL to prevent the underwriter from being stolen from.
    # minMaxGasDelivery: 200000

  expirer:
    enabled: true # Defaults to 'true' if the key is missing. Disabling the expirer. (Not recommended!)
    # ! The following properties default to the values of the 'underwriter' if missing
    retryInterval: 30000 # Time to wait before retrying an expiry
    maxTries: 3 # Maximum tries for an expiry
    maxPendingTransactions: 50 # Maximum number of orders within the 'expire' pipeline
    expireBlocksMargin:
      1000 # Number of blocks before the expiry deadline at which to expire
      # an underwrite (only applies to underwrites by this underwriter)

  wallet:
    retryInterval: 30000 # Time to wait before retrying a failed transaction
    maxTries: 3 # Maximum tries for a transaction
    maxPendingTransactions: 50 # Maximum number of transactions within the 'submit' pipeline
    confirmations: 1 # Number of confirmations to wait before accepting a transaction as 'completed'.
    confirmationTimeout: 90000 # Timeout for a transaction to confirm

    lowGasBalanceWarning: '1000000000000000000' # Gas balance below which a 'low balance' warning is emitted.
    gasBalanceUpdateInterval: 50 # Number of transactions after which to update the Underwriter gas balance from the rpc.

    # EIP-1559 Transactions
    maxFeePerGas: '10000000000' # 'maxFeePerGas' set for all transactions (for chains that support eip-1559)

    maxAllowedPriorityFeePerGas: '5000000000' # Upper bound to the 'maxPriorityFeePerGas' set on transactions (for chains that support eip-1559)
    maxPriorityFeeAdjustmentFactor:
      1.01 # Decimal factor used to adjust the 'maxPriorityFeePerGas' returned by 'getFeeData()'.
      # The resulting value is set as the 'maxPriorityFeePerGas' property of the transaction
      # if it is smaller than the configuration property 'maxAllowedPriorityFeePerGas' (if set).

    # Legacy Transactions
    maxAllowedGasPrice: '10000000000' # Upper bound to the 'gasPrice' set on transactions (for chains that do not support eip-1559)
    gasPriceAdjustmentFactor:
      1.01 # Decimal factor used to adjust the 'gasPrice' returned by 'getFeeData()'. The resulting
      # value is set as the 'gasPrice' property of the transaction if it is smaller than the
      # configuration property 'maxAllowedGasPrice' (if set).

    # All Transactions
    priorityAdjustmentFactor:
      1.05 # Decimal factor used to adjust **all** the gas prices (including 'maxFeePerGas') for
      # priority transactions.

# The AMBs configuration
ambs:
  - name: wormhole
    enabled: true # TODO not implemented. Defaults to 'true' if the key is missing
    relayPrioritisation: true # Defaults to 'true' if the key is missing

# Chain configuration
chains:
  - chainId: 10
    name: 'OP Mainnet'
    rpc: 'https://mainnet.optimism.io'

    underwriter:
      minMaxGasDelivery: 200000

    # The tokens that are to be undewritten
    tokens:
<<<<<<< HEAD
      - name: 'WETH'
        address: '0x4200000000000000000000000000000000000006'
=======
      - name: 'Wrapped gas'
        tokenId: "ethereum"
        address: '0xE67ABDA0D43f7AC8f37876bBF00D1DFadbB93aaa'
>>>>>>> 4d71015c
        allowanceBuffer:
          '10000000000000000000' # Amount by which to 'buffer' the token approvals
          # to prevent having to approve tokens for every
          # single underwrite. If not specified an
          # 'unlimited' approval is set.

        # Overrides (uncomment if desired)
        # maxUnderwriteAllowed: '10000000000000000000'
        # minUnderwriteReward: '100000000000'
        # lowTokenBalanceWarning: '1000000000000000000'
        # tokenBalanceUpdateInterval: 50
<<<<<<< HEAD
=======

#  - chainId: 421614
#    name: 'Arbitrum Sepolia'
#    rpc: 'https://sepolia-rollup.arbitrum.io/rpc' # NOTE: This rpc errors easily with a 'requests rate too high' error
#    resolver: 'arbitrum' # Special logic is required for Arbitrum because of how it handles block numbers
#    underwriter:
#      minMaxGasDelivery: 100000 #TODO set value
#    tokens:
#      - name: 'WETH'
#        address: '0xC8bF2D5c0D6bEC807c21EF4cef2f1fd3bf16947e'
#        allowanceBuffer: '10000000000000000000'
#    monitor:
#      blockDelay: 12

  - chainId: 84532
    name: 'Base Sepolia'
    rpc: 'https://sepolia.base.org'
    underwriter:
      minMaxGasDelivery: 200000
    tokens:
      - name: 'WETH'
        tokenId: "ethereum"
        address: '0x1BDD24840e119DC2602dCC587Dd182812427A5Cc'
        allowanceBuffer: '10000000000000000000'
>>>>>>> 4d71015c

  - chainId: 81457
    name: 'Blast Mainnet'
    rpc: 'https://rpc.blast.io'
    underwriter:
      minMaxGasDelivery: 200000
    tokens:
      - name: 'WETH'
        address: '0x4300000000000000000000000000000000000004'
        allowanceBuffer: '10000000000000000000'

<<<<<<< HEAD
  - chainId: 8453
    name: 'Base Mainnet'
    rpc: 'https://mainnet.base.org'
=======
  - chainId: 168587773
    name: 'Blast Sepolia'
    rpc: 'https://sepolia.blast.io'
>>>>>>> 4d71015c
    underwriter:
      minMaxGasDelivery: 200000
    tokens:
      - name: 'WETH'
<<<<<<< HEAD
=======
        tokenId: "ethereum"
>>>>>>> 4d71015c
        address: '0x4200000000000000000000000000000000000006'
        allowanceBuffer: '10000000000000000000'

endpoints:
<<<<<<< HEAD
  - name: 'OP Mainnet'
    amb: 'wormhole'
    chainId: 10
    factoryAddress: '0x00000000E5E81E25aeaD7fCCb4C9560C6b5b718F'
    interfaceAddress: '0x23bC307c20941164025624455bdda22B754468b2'
    incentivesAddress: '0x8C8727276725b7Da11fDA6e2646B2d2448E5B3c5'
    channelsOnDestination:
      81457: '0x0000000000000000000000000000000000000000000000000000000000000018'
      8453: '0x0000000000000000000000000000000000000000000000000000000000000018'
=======
  - name: 'Sepolia Testnet'
    amb: 'wormhole'
    chainId: 11155111
    factoryAddress: '0x00000000E5E81E25aeaD7fCCb4C9560C6b5b718F'
    interfaceAddress: '0xEF04d76391C4b6a0c8BB5262f0f2214c261C4AD2'
    incentivesAddress: '0x294F41D30D058C9e5A71810A6C758E595b7aC170'
    channelsOnDestination:
      84532: '0x0000000000000000000000000000000000000000000000000000000000002712'
      11155420: '0x0000000000000000000000000000000000000000000000000000000000002712'
      168587773: '0x0000000000000000000000000000000000000000000000000000000000002712'
>>>>>>> 4d71015c
    vaultTemplates:
      - name: 'Volatile'
        address: '0x0000000003b8C9BFeB9351933CFC301Eea92073F'
      - name: 'Amplified'
        address: '0x000000004aBe0D620b25b8B06B0712BDcff21899'
<<<<<<< HEAD

  - name: 'Blast Mainnet'
    amb: 'wormhole'
    chainId: 81457
    factoryAddress: '0x00000000E5E81E25aeaD7fCCb4C9560C6b5b718F'
    interfaceAddress: '0x2AC500c5f53D0219B1691B785aa857A0fbb2035D'
    incentivesAddress: '0x3C5C5436BCa59042cBC835276E51428781366d85'
    channelsOnDestination:
      10: '0x0000000000000000000000000000000000000000000000000000000000000024'
      8453: '0x0000000000000000000000000000000000000000000000000000000000000024'
=======
    # Costs overrides (uncomment to enable)
    # relayDeliveryCosts:
    #   gasUsage: '21000'
    #   gasObserved: '21000'
    #   fee: '0'
    #   value: '0'

  - name: 'Optimism Sepolia Testnet'
    amb: 'wormhole'
    chainId: 11155420
    factoryAddress: '0x00000000E5E81E25aeaD7fCCb4C9560C6b5b718F'
    interfaceAddress: '0xdB321B1E304eA155B1977768904De998818F986E'
    incentivesAddress: '0x198cDD55d90277726f3222D5A8111AdB8b0af9ee'
    channelsOnDestination:
      84532: '0x0000000000000000000000000000000000000000000000000000000000002715'
      11155111: '0x0000000000000000000000000000000000000000000000000000000000002715'
      168587773: '0x0000000000000000000000000000000000000000000000000000000000002715'
>>>>>>> 4d71015c
    vaultTemplates:
      - name: 'Volatile'
        address: '0x0000000003b8C9BFeB9351933CFC301Eea92073F'
      - name: 'Amplified'
        address: '0x000000004aBe0D620b25b8B06B0712BDcff21899'

<<<<<<< HEAD
  - name: 'Base Mainnet'
    amb: 'wormhole'
    chainId: 8453
    factoryAddress: '0x00000000E5E81E25aeaD7fCCb4C9560C6b5b718F'
    interfaceAddress: '0x2AC500c5f53D0219B1691B785aa857A0fbb2035D'
    incentivesAddress: '0x3C5C5436BCa59042cBC835276E51428781366d85'
    channelsOnDestination:
      10: '0x000000000000000000000000000000000000000000000000000000000000001E'
      81457: '0x000000000000000000000000000000000000000000000000000000000000001E'
=======
  - name: 'Base Sepolia Testnet'
    amb: 'wormhole'
    chainId: 84532
    factoryAddress: '0x00000000E5E81E25aeaD7fCCb4C9560C6b5b718F'
    interfaceAddress: '0xC7D9815055Ea739B78E2D10D0055d97010396b78'
    incentivesAddress: '0x63B4E24DC9814fAcDe241fB4dEFcA04d5fc6d763'
    channelsOnDestination:
      11155111: '0x0000000000000000000000000000000000000000000000000000000000002714'
      11155420: '0x0000000000000000000000000000000000000000000000000000000000002714'
      168587773: '0x0000000000000000000000000000000000000000000000000000000000002714'
    vaultTemplates:
      - name: 'Volatile'
        address: '0x0000000003b8C9BFeB9351933CFC301Eea92073F'
      - name: 'Amplified'
        address: '0x000000004aBe0D620b25b8B06B0712BDcff21899'

  - name: 'Blast Sepolia Testnet'
    amb: 'wormhole'
    chainId: 168587773
    factoryAddress: '0x00000000E5E81E25aeaD7fCCb4C9560C6b5b718F'
    interfaceAddress: '0x39629dDb16a11E11fB62Bf46f34F63fF1c42B090'
    incentivesAddress: '0x9524ACA1fF46fAd177160F0a803189Cb552A3780'
    channelsOnDestination:
      11155111: '0x0000000000000000000000000000000000000000000000000000000000000026'
      11155420: '0x0000000000000000000000000000000000000000000000000000000000000026'
      84532: '0x0000000000000000000000000000000000000000000000000000000000000026'
>>>>>>> 4d71015c
    vaultTemplates:
      - name: 'Volatile'
        address: '0x0000000003b8C9BFeB9351933CFC301Eea92073F'
      - name: 'Amplified'
        address: '0x000000004aBe0D620b25b8B06B0712BDcff21899'<|MERGE_RESOLUTION|>--- conflicted
+++ resolved
@@ -42,10 +42,6 @@
       0.05 # Extra buffer allowed on top of the calculated required funds for
       # performing an underwrite.
 
-<<<<<<< HEAD
-    maxUnderwriteAllowed: '10000000000000000000' # Maximum tokens to risk on a single underwrite
-    minUnderwriteReward: '100000000000' # Minimum acceptable token reward for an underwrite
-=======
     maxUnderwriteAllowed: 500           # Maximum underwrite value (EXCLUDING THE COLLATERAL).
                                         # In the 'pricingDenomination' specified on the Relayer.
     minUnderwriteReward: 0.5            # Minimum underwrite reward desired. 
@@ -55,7 +51,6 @@
     profitabilityFactor: 1.0            # Profitiability evaluation adjustment factor. A larger
                                         # factor implies a larger profitability guarantee.
 
->>>>>>> 4d71015c
     lowTokenBalanceWarning: '1000000000000000000' # Token balance below which a 'low balance' warning is emitted.
     tokenBalanceUpdateInterval:
       50 # Number of transactions after which to update the
@@ -129,14 +124,9 @@
 
     # The tokens that are to be undewritten
     tokens:
-<<<<<<< HEAD
       - name: 'WETH'
+        tokenId: "ethereum"
         address: '0x4200000000000000000000000000000000000006'
-=======
-      - name: 'Wrapped gas'
-        tokenId: "ethereum"
-        address: '0xE67ABDA0D43f7AC8f37876bBF00D1DFadbB93aaa'
->>>>>>> 4d71015c
         allowanceBuffer:
           '10000000000000000000' # Amount by which to 'buffer' the token approvals
           # to prevent having to approve tokens for every
@@ -148,33 +138,6 @@
         # minUnderwriteReward: '100000000000'
         # lowTokenBalanceWarning: '1000000000000000000'
         # tokenBalanceUpdateInterval: 50
-<<<<<<< HEAD
-=======
-
-#  - chainId: 421614
-#    name: 'Arbitrum Sepolia'
-#    rpc: 'https://sepolia-rollup.arbitrum.io/rpc' # NOTE: This rpc errors easily with a 'requests rate too high' error
-#    resolver: 'arbitrum' # Special logic is required for Arbitrum because of how it handles block numbers
-#    underwriter:
-#      minMaxGasDelivery: 100000 #TODO set value
-#    tokens:
-#      - name: 'WETH'
-#        address: '0xC8bF2D5c0D6bEC807c21EF4cef2f1fd3bf16947e'
-#        allowanceBuffer: '10000000000000000000'
-#    monitor:
-#      blockDelay: 12
-
-  - chainId: 84532
-    name: 'Base Sepolia'
-    rpc: 'https://sepolia.base.org'
-    underwriter:
-      minMaxGasDelivery: 200000
-    tokens:
-      - name: 'WETH'
-        tokenId: "ethereum"
-        address: '0x1BDD24840e119DC2602dCC587Dd182812427A5Cc'
-        allowanceBuffer: '10000000000000000000'
->>>>>>> 4d71015c
 
   - chainId: 81457
     name: 'Blast Mainnet'
@@ -183,31 +146,22 @@
       minMaxGasDelivery: 200000
     tokens:
       - name: 'WETH'
+        tokenId: "ethereum"
         address: '0x4300000000000000000000000000000000000004'
         allowanceBuffer: '10000000000000000000'
 
-<<<<<<< HEAD
   - chainId: 8453
     name: 'Base Mainnet'
     rpc: 'https://mainnet.base.org'
-=======
-  - chainId: 168587773
-    name: 'Blast Sepolia'
-    rpc: 'https://sepolia.blast.io'
->>>>>>> 4d71015c
     underwriter:
       minMaxGasDelivery: 200000
     tokens:
       - name: 'WETH'
-<<<<<<< HEAD
-=======
         tokenId: "ethereum"
->>>>>>> 4d71015c
         address: '0x4200000000000000000000000000000000000006'
         allowanceBuffer: '10000000000000000000'
 
 endpoints:
-<<<<<<< HEAD
   - name: 'OP Mainnet'
     amb: 'wormhole'
     chainId: 10
@@ -217,24 +171,11 @@
     channelsOnDestination:
       81457: '0x0000000000000000000000000000000000000000000000000000000000000018'
       8453: '0x0000000000000000000000000000000000000000000000000000000000000018'
-=======
-  - name: 'Sepolia Testnet'
-    amb: 'wormhole'
-    chainId: 11155111
-    factoryAddress: '0x00000000E5E81E25aeaD7fCCb4C9560C6b5b718F'
-    interfaceAddress: '0xEF04d76391C4b6a0c8BB5262f0f2214c261C4AD2'
-    incentivesAddress: '0x294F41D30D058C9e5A71810A6C758E595b7aC170'
-    channelsOnDestination:
-      84532: '0x0000000000000000000000000000000000000000000000000000000000002712'
-      11155420: '0x0000000000000000000000000000000000000000000000000000000000002712'
-      168587773: '0x0000000000000000000000000000000000000000000000000000000000002712'
->>>>>>> 4d71015c
     vaultTemplates:
       - name: 'Volatile'
         address: '0x0000000003b8C9BFeB9351933CFC301Eea92073F'
       - name: 'Amplified'
         address: '0x000000004aBe0D620b25b8B06B0712BDcff21899'
-<<<<<<< HEAD
 
   - name: 'Blast Mainnet'
     amb: 'wormhole'
@@ -245,32 +186,12 @@
     channelsOnDestination:
       10: '0x0000000000000000000000000000000000000000000000000000000000000024'
       8453: '0x0000000000000000000000000000000000000000000000000000000000000024'
-=======
-    # Costs overrides (uncomment to enable)
-    # relayDeliveryCosts:
-    #   gasUsage: '21000'
-    #   gasObserved: '21000'
-    #   fee: '0'
-    #   value: '0'
-
-  - name: 'Optimism Sepolia Testnet'
-    amb: 'wormhole'
-    chainId: 11155420
-    factoryAddress: '0x00000000E5E81E25aeaD7fCCb4C9560C6b5b718F'
-    interfaceAddress: '0xdB321B1E304eA155B1977768904De998818F986E'
-    incentivesAddress: '0x198cDD55d90277726f3222D5A8111AdB8b0af9ee'
-    channelsOnDestination:
-      84532: '0x0000000000000000000000000000000000000000000000000000000000002715'
-      11155111: '0x0000000000000000000000000000000000000000000000000000000000002715'
-      168587773: '0x0000000000000000000000000000000000000000000000000000000000002715'
->>>>>>> 4d71015c
     vaultTemplates:
       - name: 'Volatile'
         address: '0x0000000003b8C9BFeB9351933CFC301Eea92073F'
       - name: 'Amplified'
         address: '0x000000004aBe0D620b25b8B06B0712BDcff21899'
 
-<<<<<<< HEAD
   - name: 'Base Mainnet'
     amb: 'wormhole'
     chainId: 8453
@@ -280,34 +201,6 @@
     channelsOnDestination:
       10: '0x000000000000000000000000000000000000000000000000000000000000001E'
       81457: '0x000000000000000000000000000000000000000000000000000000000000001E'
-=======
-  - name: 'Base Sepolia Testnet'
-    amb: 'wormhole'
-    chainId: 84532
-    factoryAddress: '0x00000000E5E81E25aeaD7fCCb4C9560C6b5b718F'
-    interfaceAddress: '0xC7D9815055Ea739B78E2D10D0055d97010396b78'
-    incentivesAddress: '0x63B4E24DC9814fAcDe241fB4dEFcA04d5fc6d763'
-    channelsOnDestination:
-      11155111: '0x0000000000000000000000000000000000000000000000000000000000002714'
-      11155420: '0x0000000000000000000000000000000000000000000000000000000000002714'
-      168587773: '0x0000000000000000000000000000000000000000000000000000000000002714'
-    vaultTemplates:
-      - name: 'Volatile'
-        address: '0x0000000003b8C9BFeB9351933CFC301Eea92073F'
-      - name: 'Amplified'
-        address: '0x000000004aBe0D620b25b8B06B0712BDcff21899'
-
-  - name: 'Blast Sepolia Testnet'
-    amb: 'wormhole'
-    chainId: 168587773
-    factoryAddress: '0x00000000E5E81E25aeaD7fCCb4C9560C6b5b718F'
-    interfaceAddress: '0x39629dDb16a11E11fB62Bf46f34F63fF1c42B090'
-    incentivesAddress: '0x9524ACA1fF46fAd177160F0a803189Cb552A3780'
-    channelsOnDestination:
-      11155111: '0x0000000000000000000000000000000000000000000000000000000000000026'
-      11155420: '0x0000000000000000000000000000000000000000000000000000000000000026'
-      84532: '0x0000000000000000000000000000000000000000000000000000000000000026'
->>>>>>> 4d71015c
     vaultTemplates:
       - name: 'Volatile'
         address: '0x0000000003b8C9BFeB9351933CFC301Eea92073F'
